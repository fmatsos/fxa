--- conflicted
+++ resolved
@@ -17,12 +17,9 @@
     "node": "0.10.x"
   },
   "dependencies": {
-<<<<<<< HEAD
     "srp": "git://github.com/dannycoates/node-srp.git#b95b9528ec",
     "mysql": "0.9.6",
-=======
     "srp": "0.2.0",
->>>>>>> 98be5027
     "uuid": "1.4.1",
     "hapi": "1.14.0",
     "hawk": "1.1.2",
