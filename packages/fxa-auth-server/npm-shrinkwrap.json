--- conflicted
+++ resolved
@@ -1,10 +1,6 @@
 {
   "name": "fxa-auth-server",
-<<<<<<< HEAD
-  "version": "1.84.1",
-=======
   "version": "1.84.2",
->>>>>>> ac936be8
   "dependencies": {
     "ajv": {
       "version": "4.1.7",
