--- conflicted
+++ resolved
@@ -1,10 +1,6 @@
 {
   "name": "fxa-auth-server",
-<<<<<<< HEAD
-  "version": "1.65.1",
-=======
   "version": "1.65.2",
->>>>>>> 930ea9e7
   "dependencies": {
     "ajv": {
       "version": "4.1.7",
