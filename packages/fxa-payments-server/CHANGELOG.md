# Change history

<<<<<<< HEAD
## 1.148.1

### Other changes

* strings: fix typo in subscription settings (e079be703)

## 1.148.0

### Bug fixes

* payments: add config to disable HSTS to avoid multiple headers in production (40ebee8a4)
* payments: only show zip input error onBlur (7b5907d34)

### Refactorings

* payments: Better organize Redux modules and API calls, remove cruft, fix console warnings (1e035bc72)

### Other changes

* style: add icon to subscription success page (af0e41e17)
* styles: mitigate loading jank on payments server (48ca59611)
* styles: fix very small style nit on payments header (79259aca0)
* styles: tidy up payment server styles (cabdec38c)
=======
## 1.147.5

No changes.
>>>>>>> 355166c3

## 1.147.4

No changes.

## 1.147.3

No changes.

## 1.147.2

No changes.

## 1.147.1

No changes.

## 1.147.0

### New features

- support form: use a modal for successful submission message (037617a2e)

### Bug fixes

- build: npm audit fix (4839fcc5e)
- content/payment: update helmet (a6adbc815)
- payments: fix storybook rendering since adding matchMedia to app context (f5446b404)
- payments-server: trap exceptions in App component to display an error dialog rather than just failing to render (a0949bce6)

### Other changes

- legal: update payments server footer links (69e13ae50)

## 1.146.4

No changes.

## 1.146.3

### Bug fixes

- deps: Update handle deps to fix advisories (081895ad8)
- content/payment: update helmet (24fe65c44)

## 1.146.2

### Bug fixes

- content/payment: update helmet (052caaa0e)

## 1.146.1

No changes.

## 1.146.0

### Bug fixes

- payments: Dockerfile-test can just use the base Dockerfile to test (2feb51102)
- payments: respond to /**version** (6e2bc606b)
- payments: update payment views for mobile (4ed4d39e3)
- layout: fix ToS and Privacy Notice links on payments server (19127d30d)

### Other changes

- deps: fxa-payments-server npm audit changes (71575a8a2)

## 1.145.5

### Bug fixes

- content/payment: update helmet (24fe65c44)

## 1.145.4

No changes.

## 1.145.3

No changes.

## 1.145.2

No changes.

## 1.145.1

No changes.

## 1.145.0

### New features

- fortress: add "fortress" relying party (2ffe1334d)

### Bug fixes

- style: make billing info heading bold (73f127fd9)
- payments: better validation for Stripe elements (fffd3e9db)

### Refactorings

- db: rename productName to productId (5d709f96d)

### Other changes

- payments: upgrade eslint and react-scripts (955ecc02e)
- payments: 100% test coverage for subscription management route (a5cef8cf6)

## 1.144.4

No changes.

## 1.144.3

No changes.

## 1.144.2

No changes.

## 1.144.1

No changes.

## 1.144.0

### New features

- payments: Allow 'npm test' to test files under 'server/' directory (a0fcc420c)

### Bug fixes

- payments server: stop embedding inline js in prod build (492773b59)
- css: fix #2125 - Remove horizontal scrollbars (810b540a9)
- payments: Fix payments compilation (57d1b660a)
- payments: ensure storybook gets a properly mocked-out app config (2fb2f24f6)
- payments: quick fix for BrowserslistError: Unknown browser query `android all` (5cc7134df)
- payments: use redux-devtools-extension package in redux store (5560b79ba)

### Other changes

- payments: 100% test coverage on product payment route (8b18001e4)
- fxa-payments-server: fixes #1923 - add CSP to the payments server (7988167c3)
- docs: add changelogs for subscription packages (5876ced17)
- hooks: turn on prettier hook for typescript (7e69761f0)
- payments: upgrade or remove many dependencies (574780f7d)
- payments: general fixes and better separation for testing configs (34754c46f)
- payments: improve test coverage of Redux store utils (e83453bdb)
- payments: improve component test coverage (ad39e9e85)
- deps: update dependency @testing-library/react to v9 (8876bac70)
- payments: improve DialogMessage test coverage (f2092253f)
- payments: tweak jest projects to fix coverage reports (c9a8d396a)
- payments: get PaymentForm up to 100% test coverage (46612c42d)
- payments: improve test coverage of PlanDetails component (2dd6ceda2)
- payments: improve test coverage for AppContext and validator (920f99650)
- payments: add tests for hooks and screen-info (881eb7d12)
- payments: add more component tests (de357d13a)
- payments: increase test coverage to 40-50% (49197da36)
- payments: enable test coverage reports (bd510d7cc)
- payments: reformat payments-server with prettier (9ba026998)
- payments: Add prettier config files to payments-server (64b831565)

## 1.143.4

Prehistoric.<|MERGE_RESOLUTION|>--- conflicted
+++ resolved
@@ -1,34 +1,32 @@
 # Change history
 
-<<<<<<< HEAD
 ## 1.148.1
 
 ### Other changes
 
-* strings: fix typo in subscription settings (e079be703)
+- strings: fix typo in subscription settings (e079be703)
 
 ## 1.148.0
 
 ### Bug fixes
 
-* payments: add config to disable HSTS to avoid multiple headers in production (40ebee8a4)
-* payments: only show zip input error onBlur (7b5907d34)
+- payments: add config to disable HSTS to avoid multiple headers in production (40ebee8a4)
+- payments: only show zip input error onBlur (7b5907d34)
 
 ### Refactorings
 
-* payments: Better organize Redux modules and API calls, remove cruft, fix console warnings (1e035bc72)
+- payments: Better organize Redux modules and API calls, remove cruft, fix console warnings (1e035bc72)
 
 ### Other changes
 
-* style: add icon to subscription success page (af0e41e17)
-* styles: mitigate loading jank on payments server (48ca59611)
-* styles: fix very small style nit on payments header (79259aca0)
-* styles: tidy up payment server styles (cabdec38c)
-=======
+- style: add icon to subscription success page (af0e41e17)
+- styles: mitigate loading jank on payments server (48ca59611)
+- styles: fix very small style nit on payments header (79259aca0)
+- styles: tidy up payment server styles (cabdec38c)
+
 ## 1.147.5
 
 No changes.
->>>>>>> 355166c3
 
 ## 1.147.4
 
